import logging
from pathlib import Path
from typing import Any, Iterator, NamedTuple, Tuple, Type, List
import attrs
import ir_datasets
from ir_datasets.indices import PickleLz4FullStore
from ir_datasets.formats import (
    GenericDoc,
    GenericQuery,
    GenericDocPair,
    TrecParsedDoc,
    TrecQuery,
)
import ir_datasets.datasets as _irds
from experimaestro import Config, Param
from experimaestro.compat import cached_property
from experimaestro import Option
import datamaestro_text.data.ir as ir
from datamaestro_text.data.ir.base import (
    Topic,
    Document,
    GenericDocument,
    GenericTopic,
    AdhocAssessedTopic,
    SimpleAdhocAssessment,
    IDDocument,
    IDTopic,
)
import datamaestro_text.data.ir.formats as formats


# Interface between ir_datasets and datamaestro:
# provides adapted data types


class IRDSId(Config):
    irds: Option[str]
    """The id to load the dataset from ir_datasets"""

    @classmethod
    def __xpmid__(cls):
        return f"ir_datasets.{cls.__qualname__}"

    @cached_property
    def dataset(self):
        return ir_datasets.load(self.irds)

    def iter(self) -> Iterator[ir.Topic]:
        """Returns an iterator over topics"""
        for query in self.dataset.queries_iter():
            yield self.factory(query)

    def count(self):
        return self.dataset.queries_count()


class AdhocAssessments(ir.AdhocAssessments, IRDSId):
    def iter(self):
        """Returns an iterator over assessments"""
        ds = self.dataset

        class Qrels(dict):
            def __missing__(self, key):
                qqrel = AdhocAssessedTopic(key, [])
                self[key] = qqrel
                return qqrel

        qrels = Qrels()
        for qrel in ds.qrels_iter():
            qrels[qrel.query_id].assessments.append(
                SimpleAdhocAssessment(qrel.doc_id, qrel.relevance)
            )

        return qrels.values()


class tuple_constructor:
    def __init__(self, target_cls: Type, *fields: str):
        self.target_cls = target_cls
        self.fields = fields

    def check(self, source_cls: Type):
        assert source_cls._fields == self.fields, (
            "Internal error: Fields do not match, "
            f"source({source_cls.__qualname__})={source_cls._fields} [vs] target={self.fields}"
        )

    def __call__(self, entry):
        return self.target_cls(*tuple(entry))


@attrs.define()
class IRDSDocumentWrapper(ir.Document):
    doc: Any


class Documents(ir.DocumentStore, IRDSId):
    CONVERTERS = {
        GenericDoc: tuple_constructor(GenericDocument, "doc_id", "text"),
        _irds.beir.BeirCordDoc: tuple_constructor(
            formats.CordDocument, "doc_id", "text", "title", "url", "pubmed_id"
        ),
        _irds.beir.BeirTitleDoc: tuple_constructor(
            formats.TitleDocument, "doc_id", "text", "title"
        ),
        _irds.beir.BeirTitleUrlDoc: tuple_constructor(
            formats.TitleUrlDocument, "doc_id", "text", "title", "url"
<<<<<<< HEAD
        )
=======
        ),
        _irds.msmarco_document.MsMarcoDocument: tuple_constructor(
            formats.MsMarcoDocument, "doc_id", "url", "title", "body"
        ),
        _irds.cord19.Cord19FullTextDoc: tuple_constructor(
            formats.CordFullTextDocument,
            "doc_id",
            "title",
            "doi",
            "date",
            "abstract",
            "body",
        ),
        _irds.nfcorpus.NfCorpusDoc: tuple_constructor(
            formats.NFCorpusDocument, "doc_id", "url", "title", "abstract"
        ),
        TrecParsedDoc: tuple_constructor(
            formats.TrecParsedDocument, "doc_id", "title", "body", "marked_up_doc"
        ),
        _irds.wapo.WapoDoc: tuple_constructor(
            formats.WapoDocument,
            "doc_id",
            "url",
            "title",
            "author",
            "published_date",
            "kicker",
            "body",
            "body_paras_html",
            "body_media",
        ),
        _irds.tweets2013_ia.TweetDoc: tuple_constructor(
            formats.TweetDoc,
            "doc_id",
            "text",
            "user_id",
            "created_at",
            "lang",
            "reply_doc_id",
            "retweet_doc_id",
            "source",
            "source_content_type",
        ),
>>>>>>> d9cfed68
    }

    """Wraps an ir datasets collection -- and provide a default text
    value depending on the collection itself"""

    # List of fields
    # self.dataset.docs_cls()._fields

    def iter(self) -> Iterator[ir.Document]:
        """Returns an iterator over adhoc documents"""
        for doc in self.dataset.docs_iter():
            yield self.converter(doc)

    @property
    def documentcount(self):
        return self.dataset.docs_count()

    @cached_property
    def converter(self):
        return Documents.CONVERTERS.get(
            self.dataset.docs_cls(), lambda doc: IRDSDocumentWrapper(doc)
        )

    @cached_property
    def store(self):
        return self.dataset.docs_store()

    @cached_property
    def _docs(self):
        return self.dataset.docs_iter()

    def docid_internal2external(self, ix: int):
        return self._docs[ix].doc_id

    def document_ext(self, docid: str) -> Document:
        return self.converter(self.store.get(docid))

    def documents_ext(self, docids: List[str]) -> Document:
        """Returns documents given their external IDs (optimized for batch)"""
        retrieved = self.store.get_many(docids)
        return [self.converter(retrieved[docid]) for docid in docids]

    def document_int(self, ix):
        return self.converter(self._docs[ix])

    @cached_property
    def document_cls(self):
        return self.converter.target_cls

    @cached_property
    def converter(self):
        converter = Documents.CONVERTERS[self.dataset.docs_cls()]
        converter.check(self.dataset.docs_cls())
        return converter


if hasattr(_irds, "miracl"):
    Documents.CONVERTERS[_irds.miracl.MiraclDoc] = tuple_constructor(
        formats.DocumentWithTitle, "doc_id", "title", "text"
    )


# Fix while PR https://github.com/allenai/ir_datasets/pull/252
# is not in.
class DMPickleLz4FullStore(PickleLz4FullStore):
    def get_many(self, doc_ids, field=None):
        result = {}
        field_idx = self._doc_cls._fields.index(field) if field is not None else None
        for doc in self.get_many_iter(doc_ids):
            if field is not None:
                result[getattr(doc, self._id_field)] = doc[field_idx]
            else:
                result[getattr(doc, self._id_field)] = doc
        return result


class LZ4DocumentStore(ir.DocumentStore):
    """A LZ4-based document store"""

    path: Param[Path]

    #: Lookup field
    lookup_field: Param[str]

    # Extra indexed fields (e.g. URLs)
    index_fields: List[str]

    @cached_property
    def store(self):
        return DMPickleLz4FullStore(
            self.path, None, self.data_cls, self.lookup_field, self.index_fields
        )

    @cached_property
    def _docs(self):
        return self.store.__iter__()

    def docid_internal2external(self, ix: int):
        return getattr(self._docs[ix], self.store._id_field)

    def document_ext(self, docid: str) -> Document:
        return self.converter(self.store.get(docid))

    def documents_ext(self, docids: List[str]) -> Document:
        """Returns documents given their external IDs (optimized for batch)"""
        retrieved = self.store.get_many(docids)
        return [self.converter(retrieved[docid]) for docid in docids]

    def converter(self, data):
        """Converts a document from LZ4 tuples to any other format"""
        # By default, use identity
        return data

    def iter(self) -> Iterator[Document]:
        """Returns an iterator over documents"""
        return map(self.converter, self.store.__iter__())

    def documentcount(self):
        if self.count:
            return self.count
        return self.store.count()


@attrs.define()
class IRDSQueryWrapper(ir.Topic):
    query: Any


class Topics(ir.TopicsStore, IRDSId):
    CONVERTERS = {
        GenericQuery: tuple_constructor(GenericTopic, "query_id", "text"),
        _irds.beir.BeirCovidQuery: tuple_constructor(
            formats.TrecTopic, "query_id", "text", "query", "narrative"
        ),
        _irds.beir.BeirUrlQuery: tuple_constructor(
            formats.UrlTopic, "query_id", "text", "url"
        ),
<<<<<<< HEAD
=======
        _irds.nfcorpus.NfCorpusQuery: tuple_constructor(
            formats.NFCorpusTopic, "query_id", "title", "all"
        ),
        TrecQuery: tuple_constructor(
            formats.TrecQuery, "query_id", "title", "description", "narrative"
        ),
        _irds.tweets2013_ia.TrecMb13Query: tuple_constructor(
            formats.TrecMb13Query, "query_id", "query", "time", "tweet_time"
        ),
        _irds.tweets2013_ia.TrecMb14Query: tuple_constructor(
            formats.TrecMb14Query,
            "query_id",
            "query",
            "time",
            "tweet_time",
            "description",
        ),
>>>>>>> d9cfed68
    }

    def iter(self) -> Iterator[ir.Topic]:
        """Returns an iterator over topics"""
        for query in self.dataset.queries_iter():
            yield self.converter(query)

    def count(self):
        return self.dataset.queries_count()

    def topic_int(self, internal_topic_id: int) -> Topic:
        """Returns a document given its internal ID"""
        return self.topics_list[internal_topic_id]

    def topic_ext(self, external_topic_id: int) -> Topic:
        """Returns a document given its external ID"""
        return self.topics_map[external_topic_id]

    @cached_property
    def topics_map(self):
        return self.topics[0]

    @cached_property
    def topics_list(self):
        return self.topics[1]

    @cached_property
    def topics(self):
        topic_map = {}
        topic_list = []
        for query in self.iter():
            topic_list.append(query)
            topic_map[query.get_id()] = query

        return topic_map, topic_list

    @cached_property
    def topic_cls(self):
        return self.converter.target_cls

    @cached_property
    def converter(self):
        converter = Topics.CONVERTERS[self.dataset.queries_cls()]
        converter.check(self.dataset.queries_cls())
        return converter


class Adhoc(ir.Adhoc, IRDSId):
    pass


class AdhocRun(ir.AdhocRun, IRDSId):
    pass


class TrainingTriplets(ir.TrainingTriplets, IRDSId):
    """Training triplets from IR Dataset"""

    CONVERTERS = {
        GenericDocPair: lambda qid, doc1_id, doc2_id: (
            IDTopic(qid),
            IDDocument(doc1_id),
            IDDocument(doc2_id),
        )
    }

    @cached_property
    def topic_cls(self):
        return IDTopic

    @cached_property
    def document_cls(self):
        return IDDocument

    @cached_property
    def converter(self):
        return TrainingTriplets.CONVERTERS[self.dataset.docpairs_cls()]

    def iter(self) -> Iterator[Tuple[ir.Topic, ir.Document, ir.Document]]:
        ds = self.dataset

        logging.info("Starting to generate triplets")
        yield from (self.converter(*entry) for entry in ds.docpairs_iter())
        logging.info("Ending triplet generation")

    def count(self):
        """Returns the length or None"""
        return self.dataset.docpairs_count()


if __name__ == "__main__":
    from datamaestro import prepare_dataset

    dataset = prepare_dataset("irds.beir.nfcorpus.dev.queries")

    # next(dataset.iter())

    next(dataset.iter())<|MERGE_RESOLUTION|>--- conflicted
+++ resolved
@@ -105,9 +105,6 @@
         ),
         _irds.beir.BeirTitleUrlDoc: tuple_constructor(
             formats.TitleUrlDocument, "doc_id", "text", "title", "url"
-<<<<<<< HEAD
-        )
-=======
         ),
         _irds.msmarco_document.MsMarcoDocument: tuple_constructor(
             formats.MsMarcoDocument, "doc_id", "url", "title", "body"
@@ -151,7 +148,6 @@
             "source",
             "source_content_type",
         ),
->>>>>>> d9cfed68
     }
 
     """Wraps an ir datasets collection -- and provide a default text
@@ -289,8 +285,6 @@
         _irds.beir.BeirUrlQuery: tuple_constructor(
             formats.UrlTopic, "query_id", "text", "url"
         ),
-<<<<<<< HEAD
-=======
         _irds.nfcorpus.NfCorpusQuery: tuple_constructor(
             formats.NFCorpusTopic, "query_id", "title", "all"
         ),
@@ -308,7 +302,6 @@
             "tweet_time",
             "description",
         ),
->>>>>>> d9cfed68
     }
 
     def iter(self) -> Iterator[ir.Topic]:
@@ -396,14 +389,4 @@
 
     def count(self):
         """Returns the length or None"""
-        return self.dataset.docpairs_count()
-
-
-if __name__ == "__main__":
-    from datamaestro import prepare_dataset
-
-    dataset = prepare_dataset("irds.beir.nfcorpus.dev.queries")
-
-    # next(dataset.iter())
-
-    next(dataset.iter())+        return self.dataset.docpairs_count()