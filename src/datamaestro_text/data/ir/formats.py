--- conflicted
+++ resolved
@@ -12,27 +12,6 @@
     url: str
     pubmed_id: str
 
-    has_text: ClassVar[bool] = True
-
-    def get_text(self):
-        return f"{self.title} {self.text}"
-    
-
-@define
-class TitleDocument(IDHolder, Document):
-    text: str
-    title: str
-    has_text: ClassVar[bool] = True
-
-    def get_text(self):
-        return f"{self.title} {self.text}"
-    
-
-@define
-class TitleUrlDocument(IDHolder, Document):
-    text: str
-    title: str
-    url: str
     has_text: ClassVar[bool] = True
 
     def get_text(self):
@@ -172,11 +151,7 @@
     narrative: str
 
     def get_text(self):
-<<<<<<< HEAD
-        return f"{self.query}"
-=======
         return f"{self.text}"
->>>>>>> d9cfed68
 
 
 @define
@@ -186,9 +161,6 @@
 
     def get_text(self):
         return f"{self.text}"
-<<<<<<< HEAD
-    
-=======
 
 
 @define
@@ -228,5 +200,4 @@
     description: str
 
     def get_text(self):
-        return f"{self.query}"
->>>>>>> d9cfed68
+        return f"{self.query}"